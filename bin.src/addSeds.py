--- conflicted
+++ resolved
@@ -23,10 +23,6 @@
 
     if not os.path.isfile(args.orbitFile):
         print("Could not find orbit file %s" % (args.orbitFile))
-<<<<<<< HEAD
-
-=======
->>>>>>> f481bf56
 
     # Read orbits. This adds SEDs with the default setup automatically.
     orbits = Orbits()
